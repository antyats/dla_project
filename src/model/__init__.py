--- conflicted
+++ resolved
@@ -1,11 +1,7 @@
 from src.model.baseline_model import BaselineModel
+from src.model.convtasnet import ConvTasNet
 from src.model.ctcnet import CTCNet
 from src.model.iianet import IIANet
 from src.model.tdfnet import TDFNet
-from src.model.convtasnet import ConvTasNet
 
-<<<<<<< HEAD
-__all__ = ["BaselineModel", "CTCNet", "TDFNet", "IIANet"]
-=======
-__all__ = ["BaselineModel", "CTCNet", "TDFNet", "ConvTasNet"]
->>>>>>> 1ea8ccc3
+__all__ = ["BaselineModel", "CTCNet", "TDFNet", "IIANet"]