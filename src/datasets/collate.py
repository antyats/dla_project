--- conflicted
+++ resolved
@@ -17,17 +17,12 @@
 
     batch = {}
     batch["mix_audio"] = pad_sequence(
-<<<<<<< HEAD
-        [item["mix_audio"].squeeze(0) for item in dataset_items], batch_first=True
-=======
         [item["mix_audio"] for item in dataset_items], batch_first=True
->>>>>>> f5e9b1f2
     ).repeat(2, 1, 1)
 
     batch["mix_audio_len"] = torch.tensor(
         [item["mix_audio_len"] for item in dataset_items]
     ).repeat(2, 1, 1)
-<<<<<<< HEAD
 
     batch["video"] = pad_sequence(
         [item["video1"] for item in dataset_items]
@@ -35,33 +30,10 @@
         batch_first=True,
     ).unsqueeze(1)
 
-=======
-    batch["mix_spectrogram"] = (
-        pad_sequence(
-            [
-                item["mix_spectrogram"].squeeze(0).transpose(0, 1)
-                for item in dataset_items
-            ],
-            batch_first=True,
-        )
-        .transpose(1, 2)
-        .repeat(2, 1, 1)
-    )
-    batch["mix_spectrogram_len"] = torch.tensor(
-        [item["mix_spectrogram_len"] for item in dataset_items]
-    ).repeat(2, 1, 1)
-
-    batch["video"] = pad_sequence(
-        [item["video1"] for item in dataset_items]
-        + [item["video2"] for item in dataset_items],
-        batch_first=True,
-    ).unsqueeze(1)
->>>>>>> f5e9b1f2
     batch["video_len"] = torch.tensor(
         [item["video1_len"] for item in dataset_items]
         + [item["video2_len"] for item in dataset_items]
     )
-<<<<<<< HEAD
 
     if "mix_spectrogram" in dataset_items[0]:
         batch["mix_spectrogram"] = (
@@ -80,8 +52,6 @@
             [item["mix_spectrogram_len"] for item in dataset_items]
         ).repeat(2, 1, 1)
 
-=======
->>>>>>> f5e9b1f2
     if ("speaker1_audio" in dataset_items[0]) and (
         "speaker2_audio" in dataset_items[0]
     ):
@@ -94,13 +64,10 @@
             [item["speaker1_audio_len"] for item in dataset_items]
             + [item["speaker2_audio_len"] for item in dataset_items]
         )
-<<<<<<< HEAD
 
     if ("speaker1_spectrogram" in dataset_items[0]) and (
         "speaker2_spectrogram" in dataset_items[0]
     ):
-=======
->>>>>>> f5e9b1f2
         batch["target_spectrogram"] = pad_sequence(
             [
                 item["speaker1_spectrogram"].squeeze(0).transpose(0, 1)
@@ -112,10 +79,7 @@
             ],
             batch_first=True,
         ).transpose(1, 2)
-<<<<<<< HEAD
 
-=======
->>>>>>> f5e9b1f2
         batch["target_spectrogram_len"] = torch.tensor(
             [item["speaker1_spectrogram_len"] for item in dataset_items]
             + [item["speaker2_spectrogram_len"] for item in dataset_items]
